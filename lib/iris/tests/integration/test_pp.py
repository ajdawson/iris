--- conflicted
+++ resolved
@@ -23,12 +23,8 @@
 import mock
 import numpy as np
 
-<<<<<<< HEAD
 from iris.aux_factory import HybridHeightFactory, HybridPressureFactory
-from iris.coords import AuxCoord
-=======
 from iris.coords import AuxCoord, CellMethod
->>>>>>> 1530052d
 from iris.cube import Cube
 import iris.fileformats.pp
 import iris.fileformats.pp_rules
